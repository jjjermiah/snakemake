name: CI With Pixi

on:
  push:
    branches:
      - main
  pull_request:

concurrency:
  # Cancel concurrent flows on PRs
  group: ci-${{ github.head_ref || github.run_id }}
  cancel-in-progress: true

jobs:
  ################################################################################################
  # Quality Check: Run linting using Ruff & Mypy
  ################################################################################################
  formatting:
    if: github.event.pull_request.merged != true || github.ref != 'refs/heads/main'
    permissions:
      contents: read # for actions/checkout to fetch code
      pull-requests: write # for marocchino/sticky-pull-request-comment to create or update PR comment

    runs-on: ubuntu-latest
    steps:
      - uses: actions/checkout@v4

      - name: Install Pixi
        uses: prefix-dev/setup-pixi@v0.8.3
        with:
          environments: "quality"
          pixi-version: v0.42.1
          cache: false # no pixi.lock
          locked: false

      - name: Run black
        run: pixi run -e quality format --check --diff .

      - name: Comment PR
        if: github.event_name == 'pull_request' && failure()
        uses: marocchino/sticky-pull-request-comment@v2.8.0
        with:
          message: "Please format your code with [black](https://black.readthedocs.io): `black snakemake tests/*.py`."
          GITHUB_TOKEN: ${{ secrets.GITHUB_TOKEN }}

<<<<<<< HEAD
  ################################################################################################
  # Testing: Run tests using Snakemake
  ################################################################################################
  Test-Suite:
    needs: formatting
=======
  testing:
    if: github.event.pull_request.merged != true || github.ref != 'refs/heads/main'
>>>>>>> a3b1ad21
    strategy:
      matrix:
        test_group: [1, 2, 3, 4, 5, 6, 7, 8, 9, 10]

        os: [ubuntu-latest, windows-latest] #  macos-latest, macos-13,
        env: ["py311", "py312"]
        shell:
          - bash
<<<<<<< HEAD
          - dash # for py 3.12 also test dash as default shell (snakemake will still use bash for shell commands)
        exclude:
          - shell: dash
            os: windows-latest # Exclude `dash` on Windows
          - shell: dash
            env: "py311"

    runs-on: ${{ matrix.os }}

=======
          #- dash # for py 3.12 also test dash as default shell (snakemake will still use bash for shell commands)
        exclude: []
          #- shell: dash 
          #  py_ver: "3.11"
    runs-on: ubuntu-latest
    needs: formatting
>>>>>>> a3b1ad21
    env:
      AWS_AVAILABLE: "${{ secrets.AWS_ACCESS_KEY_ID }}"
      GCP_AVAILABLE: "${{ secrets.GCP_SA_KEY }}"

    steps:
      - uses: actions/checkout@v4
        with:
          fetch-depth: 0

      - name: Install Pixi
        uses: prefix-dev/setup-pixi@v0.8.3
        with:
<<<<<<< HEAD
          environments: ${{ matrix.env }}
          pixi-version: v0.42.1
          cache: false # no pixi.lock
          locked: false
=======
          miniforge-version: latest
          environment-file: test-environment-${{ matrix.py_ver }}.yml
          environment-name: snakemake
          auto-update-conda: true

      - name: Install snakemake from source
        shell: bash -el {0}
        run: |
          conda config --set channel_priority strict

          pip install --no-cache-dir --editable .

      # - name: Configure fast APT mirror
      #   uses: vegardit/fast-apt-mirror.sh@1.0.0
>>>>>>> a3b1ad21

      - name: Install Linux-Specific Dependencies
        if: runner.os == 'Linux'
        run: |
          sudo add-apt-repository -y ppa:apptainer/ppa
          sudo apt-get update
          sudo apt install -y git wget openmpi-bin libopenmpi-dev apptainer dash

      # See https://github.com/apptainer/apptainer/pull/2262
      - name: Disable apparmor namespace restrictions for apptainer
        if: runner.os == 'Linux'
        run: |
          sudo sh -c 'echo kernel.apparmor_restrict_unprivileged_userns=0 \
              >/etc/sysctl.d/90-disable-userns-restrictions.conf'
          sudo sysctl -p /etc/sysctl.d/90-disable-userns-restrictions.conf

      - name: Setup MinIO (for AWS S3 testing)
        if: runner.os == 'Linux'
        uses: comfuture/minio-action@v1
        with:
          access_key: minio
          secret_key: minio123
          port: 9000

      - name: Test MinIO
        if: runner.os == 'Linux'
        run: |
          export AWS_ACCESS_KEY_ID=minio
          export AWS_SECRET_ACCESS_KEY=minio123
          export AWS_EC2_METADATA_DISABLED=true
          aws --endpoint-url http://127.0.0.1:9000/ s3 mb s3://test

      - name: Set Default Shell for Unix
        if: runner.os == 'Linux' && matrix.shell == 'dash'
        run: |
          sudo chsh -s /usr/bin/dash $(whoami)

      - name: Run Tests for Linux
        shell: bash -el {0}
        env:
          CI: true
          ZENODO_SANDBOX_PAT: "${{ secrets.ZENODO_SANDBOX_PAT }}"
        run: |
          pytest -v -x --show-capture=stderr \
            --splits 10 --group ${{ matrix.test_group }} --splitting-algorithm=least_duration \
            tests/tests.py \
            tests/tests_using_conda.py \
            tests/test_expand.py \
            tests/test_io.py \
            tests/test_schema.py \
            tests/test_linting.py \
            tests/test_executor_test_suite.py \
            tests/test_api.py \
            tests/test_internals.py

      - name: Run Report Generation Tests (Only on Linux)
        if: runner.os == 'Linux'
        shell: bash -el {0}
        run: |
          cd tests/test_report
          snakemake --use-conda --cores 1 --report report.zip

      - name: Upload Report (Only for Dash on Test Group 1)
        if: runner.os == 'Linux' && matrix.shell == 'dash' && matrix.test_group == 1
        uses: actions/upload-artifact@v4
        with:
          name: report-${{ matrix.env }}.zip
          path: tests/test_report/report.zip

<<<<<<< HEAD
      - name: Run Tests for Windows
        if: runner.os == 'Windows'
=======
  build-container-image:
    if: github.event.pull_request.merged != true || github.ref != 'refs/heads/main'
    runs-on: ubuntu-latest
    needs: testing
    steps:
      - uses: actions/checkout@v4

      - name: Build container image
        run: docker build .

  testing-windows:
    if: github.event.pull_request.merged != true || github.ref != 'refs/heads/main'
    strategy:
      matrix:
        test_group: [1, 2, 3, 4, 5, 6, 7, 8, 9, 10]
    runs-on: windows-latest
    needs: formatting
    steps:
      - uses: actions/checkout@v4
        with:
          fetch-depth: 0
      - name: Remove unix-only dependencies
        shell: python
        run: |
          import fileinput
          excluded_on_win = [ "environment-modules",
                              "cwltool",
                              "cwl-utils",
                              "apptainer",
                              "squashfuse",
                              "stress-ng" ]
          for line in fileinput.input("test-environment.yml", inplace=True):
              if all(pkg not in line for pkg in excluded_on_win):
                  print(line, end="")

      - name: Setup snakemake environment
        uses: conda-incubator/setup-miniconda@v3
        with:
          miniforge-version: latest
          environment-file: test-environment.yml
          environment-name: snakemake
          auto-update-conda: true

      - name: Install snakemake from source
        run: |

          pip install .

      - name: Run tests
>>>>>>> a3b1ad21
        env:
          CI: true
          ZENODO_SANDBOX_PAT: "${{ secrets.ZENODO_SANDBOX_PAT }}"
        run: |
          python -m pytest --show-capture=stderr -v -x --splits 10 --group ${{ matrix.test_group }} --splitting-algorithm=least_duration tests/tests.py

  testing-done:
    if: github.event.pull_request.merged != true || github.ref != 'refs/heads/main'
    needs:
      - testing
      - testing-windows
    runs-on: ubuntu-latest
    steps:
      - run: echo "All tests passed."<|MERGE_RESOLUTION|>--- conflicted
+++ resolved
@@ -43,16 +43,12 @@
           message: "Please format your code with [black](https://black.readthedocs.io): `black snakemake tests/*.py`."
           GITHUB_TOKEN: ${{ secrets.GITHUB_TOKEN }}
 
-<<<<<<< HEAD
   ################################################################################################
   # Testing: Run tests using Snakemake
   ################################################################################################
   Test-Suite:
     needs: formatting
-=======
-  testing:
     if: github.event.pull_request.merged != true || github.ref != 'refs/heads/main'
->>>>>>> a3b1ad21
     strategy:
       matrix:
         test_group: [1, 2, 3, 4, 5, 6, 7, 8, 9, 10]
@@ -61,7 +57,6 @@
         env: ["py311", "py312"]
         shell:
           - bash
-<<<<<<< HEAD
           - dash # for py 3.12 also test dash as default shell (snakemake will still use bash for shell commands)
         exclude:
           - shell: dash
@@ -71,14 +66,6 @@
 
     runs-on: ${{ matrix.os }}
 
-=======
-          #- dash # for py 3.12 also test dash as default shell (snakemake will still use bash for shell commands)
-        exclude: []
-          #- shell: dash 
-          #  py_ver: "3.11"
-    runs-on: ubuntu-latest
-    needs: formatting
->>>>>>> a3b1ad21
     env:
       AWS_AVAILABLE: "${{ secrets.AWS_ACCESS_KEY_ID }}"
       GCP_AVAILABLE: "${{ secrets.GCP_SA_KEY }}"
@@ -91,27 +78,10 @@
       - name: Install Pixi
         uses: prefix-dev/setup-pixi@v0.8.3
         with:
-<<<<<<< HEAD
           environments: ${{ matrix.env }}
           pixi-version: v0.42.1
           cache: false # no pixi.lock
           locked: false
-=======
-          miniforge-version: latest
-          environment-file: test-environment-${{ matrix.py_ver }}.yml
-          environment-name: snakemake
-          auto-update-conda: true
-
-      - name: Install snakemake from source
-        shell: bash -el {0}
-        run: |
-          conda config --set channel_priority strict
-
-          pip install --no-cache-dir --editable .
-
-      # - name: Configure fast APT mirror
-      #   uses: vegardit/fast-apt-mirror.sh@1.0.0
->>>>>>> a3b1ad21
 
       - name: Install Linux-Specific Dependencies
         if: runner.os == 'Linux'
@@ -181,60 +151,8 @@
           name: report-${{ matrix.env }}.zip
           path: tests/test_report/report.zip
 
-<<<<<<< HEAD
       - name: Run Tests for Windows
         if: runner.os == 'Windows'
-=======
-  build-container-image:
-    if: github.event.pull_request.merged != true || github.ref != 'refs/heads/main'
-    runs-on: ubuntu-latest
-    needs: testing
-    steps:
-      - uses: actions/checkout@v4
-
-      - name: Build container image
-        run: docker build .
-
-  testing-windows:
-    if: github.event.pull_request.merged != true || github.ref != 'refs/heads/main'
-    strategy:
-      matrix:
-        test_group: [1, 2, 3, 4, 5, 6, 7, 8, 9, 10]
-    runs-on: windows-latest
-    needs: formatting
-    steps:
-      - uses: actions/checkout@v4
-        with:
-          fetch-depth: 0
-      - name: Remove unix-only dependencies
-        shell: python
-        run: |
-          import fileinput
-          excluded_on_win = [ "environment-modules",
-                              "cwltool",
-                              "cwl-utils",
-                              "apptainer",
-                              "squashfuse",
-                              "stress-ng" ]
-          for line in fileinput.input("test-environment.yml", inplace=True):
-              if all(pkg not in line for pkg in excluded_on_win):
-                  print(line, end="")
-
-      - name: Setup snakemake environment
-        uses: conda-incubator/setup-miniconda@v3
-        with:
-          miniforge-version: latest
-          environment-file: test-environment.yml
-          environment-name: snakemake
-          auto-update-conda: true
-
-      - name: Install snakemake from source
-        run: |
-
-          pip install .
-
-      - name: Run tests
->>>>>>> a3b1ad21
         env:
           CI: true
           ZENODO_SANDBOX_PAT: "${{ secrets.ZENODO_SANDBOX_PAT }}"
