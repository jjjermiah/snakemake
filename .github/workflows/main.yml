--- conflicted
+++ resolved
@@ -53,19 +53,9 @@
         env: ["py311", "py312"]
         shell:
           - bash
-<<<<<<< HEAD
 
     runs-on: ${{ matrix.os }}
 
-=======
-          #- dash # for py 3.12 also test dash as default shell (snakemake will still use bash for shell commands)
-        exclude:
-          []
-          #- shell: dash
-          #  py_ver: "3.11"
-    runs-on: ubuntu-latest
-    needs: formatting
->>>>>>> 115e81ba
     env:
       AWS_AVAILABLE: "${{ secrets.AWS_ACCESS_KEY_ID }}"
       GCP_AVAILABLE: "${{ secrets.GCP_SA_KEY }}"
@@ -111,37 +101,21 @@
 
       - name: Run Tests for Linux (os= 'Linux')
         if: runner.os == 'Linux'
-        run: |
-<<<<<<< HEAD
-          pixi run --environment ${{matrix.env}} test-all \
-            --splits 10 \
-            --group ${{ matrix.test_group }} \
+        run: >-
+          pixi run
+            --environment ${{matrix.env}} test-all
+            --splits 10
+            --group ${{ matrix.test_group }}
             --splitting-algorithm=least_duration
       
       - name: Run Tests for Windows (os='Windows')
         if: runner.os == 'Windows'
-=======
-          if [ "${{ matrix.shell }}" == "dash" ]; then
-              sudo chsh -s /usr/bin/dash $(whoami)
-          fi
-
-          pytest -v -x --show-capture=all \
-            --splits 10 --group ${{ matrix.test_group }} --splitting-algorithm=least_duration \
-            tests/tests.py \
-            tests/tests_using_conda.py \
-            tests/test_expand.py \
-            tests/test_io.py \
-            tests/test_schema.py \
-            tests/test_linting.py \
-            tests/test_executor_test_suite.py \
-            tests/test_api.py \
-            tests/test_internals.py
-
-      - name: Run tests/test_report/Snakefile to generate report
-        shell: bash -el {0}
->>>>>>> 115e81ba
-        run: |
-          pixi run --environment ${{matrix.env}} test-simple --splits 10 --group ${{ matrix.test_group }} --splitting-algorithm=least_duration
+        run: >-
+          pixi run
+            --environment ${{matrix.env}} test-simple
+            --splits 10 
+            --group ${{ matrix.test_group }}
+            --splitting-algorithm=least_duration
 
       - name: Run Report Generation Tests (os='Linux')
         if: runner.os == 'Linux'
