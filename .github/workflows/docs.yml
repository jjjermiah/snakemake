--- conflicted
+++ resolved
@@ -17,7 +17,6 @@
     runs-on: ubuntu-latest
     steps:
       - uses: actions/checkout@v4
-<<<<<<< HEAD
 
       - name: Install Pixi
         uses: prefix-dev/setup-pixi@v0.8.3
@@ -30,23 +29,6 @@
       - name: Build Docs
         run: |
           pixi run --environment docs build-docs
-=======
-
-      - uses: actions/setup-python@v4
-        with:
-          python-version: '3.x'
-
-      - name: Setup doc dependencies
-        run: |
-          python -m pip install --upgrade pip
-          python -m pip install -r docs/requirements.txt
-          python -m pip install .
-
-      - name: Build docs
-        run: |
-          cd docs
-          make html SPHINXOPTS="-W --keep-going -n"
->>>>>>> 23fef829
 
       - name: Upload documentation
         uses: actions/upload-artifact@v4
@@ -60,29 +42,15 @@
     steps:
       - uses: actions/checkout@v4
 
-<<<<<<< HEAD
       - name: Install Pixi
         uses: prefix-dev/setup-pixi@v0.8.3
-=======
-      - uses: actions/setup-python@v4
->>>>>>> 23fef829
         with:
           environments: "docs"
           pixi-version: v0.42.1
           cache: false # no pixi.lock
           locked: false
 
-<<<<<<< HEAD
       - name: Build API Docs
-=======
-      - name: Setup doc dependencies
-        run: |
-          python -m pip install --upgrade pip
-          python -m pip install -r apidocs/requirements.txt
-          python -m pip install .
-
-      - name: Build docs
->>>>>>> 23fef829
         run: |
           pixi run --environment docs build-apidocs
 
