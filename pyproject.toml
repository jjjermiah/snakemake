--- conflicted
+++ resolved
@@ -71,12 +71,6 @@
 [build-system]
 requires = ["setuptools>=42,<76", 'tomli']
 build-backend = "setuptools.build_meta"
-<<<<<<< HEAD
-requires = [
-  # TODO relax upper bound, as of March 9 2025 there is a hash mismatch in setuptools on pypi
-  "setuptools>=42,<76",
-  'tomli; python_version < "3.11"',
-=======
 
 [tool.setuptools.packages.find]
 include = ["snakemake", "snakemake.*"]
@@ -91,7 +85,6 @@
   "*.svg",
   "Snakefile.*",
   "*.rst",
->>>>>>> 5fa046ab
 ]
 
 [tool.versioneer]
